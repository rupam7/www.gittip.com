"""Helpers for testing Gittip.
"""
from __future__ import print_function, unicode_literals

import datetime
import unittest
from decimal import Decimal
from os.path import join, dirname, realpath

import pytz
from aspen import resources
from aspen.testing import AspenHarness
from gittip.billing.payday import Payday
from gittip.models.participant import Participant
from gittip.security.user import User
from gittip import wireup
from psycopg2 import IntegrityError, InternalError


TOP = realpath(join(dirname(dirname(__file__)), '..'))
SCHEMA = open(join(TOP, "schema.sql")).read()

DUMMY_GITHUB_JSON = u'{"html_url":"https://github.com/whit537","type":"User",'\
'"public_repos":25,"blog":"http://whit537.org/","gravatar_id":"fb054b407a6461'\
'e417ee6b6ae084da37","public_gists":29,"following":15,"updated_at":"2013-01-1'\
'4T13:43:23Z","company":"Gittip","events_url":"https://api.github.com/users/w'\
'hit537/events{/privacy}","repos_url":"https://api.github.com/users/whit537/r'\
'epos","gists_url":"https://api.github.com/users/whit537/gists{/gist_id}","em'\
'ail":"chad@zetaweb.com","organizations_url":"https://api.github.com/users/wh'\
'it537/orgs","hireable":false,"received_events_url":"https://api.github.com/u'\
'sers/whit537/received_events","starred_url":"https://api.github.com/users/wh'\
'it537/starred{/owner}{/repo}","login":"whit537","created_at":"2009-10-03T02:'\
'47:57Z","bio":"","url":"https://api.github.com/users/whit537","avatar_url":"'\
'https://secure.gravatar.com/avatar/fb054b407a6461e417ee6b6ae084da37?d=https:'\
'//a248.e.akamai.net/assets.github.com%2Fimages%2Fgravatars%2Fgravatar-user-4'\
'20.png","followers":90,"name":"Chad Whitacre","followers_url":"https://api.g'\
'ithub.com/users/whit537/followers","following_url":"https://api.github.com/u'\
'sers/whit537/following","id":134455,"location":"Pittsburgh, PA","subscriptio'\
'ns_url":"https://api.github.com/users/whit537/subscriptions"}'
# JSON data as returned from github for whit537 ;)

GITHUB_USER_UNREGISTERED_LGTEST = u'{"public_repos":0,"html_url":"https://git'\
'hub.com/lgtest","type":"User","repos_url":"https://api.github.com/users/lgte'\
'st/repos","gravatar_id":"d41d8cd98f00b204e9800998ecf8427e","following":0,"pu'\
'blic_gists":0,"updated_at":"2013-01-04T17:24:57Z","received_events_url":"htt'\
'ps://api.github.com/users/lgtest/received_events","gists_url":"https://api.g'\
'ithub.com/users/lgtest/gists{/gist_id}","events_url":"https://api.github.com'\
'/users/lgtest/events{/privacy}","organizations_url":"https://api.github.com/'\
'users/lgtest/orgs","avatar_url":"https://secure.gravatar.com/avatar/d41d8cd9'\
'8f00b204e9800998ecf8427e?d=https://a248.e.akamai.net/assets.github.com%2Fima'\
'ges%2Fgravatars%2Fgravatar-user-420.png","login":"lgtest","created_at":"2012'\
'-05-24T20:09:07Z","starred_url":"https://api.github.com/users/lgtest/starred'\
'{/owner}{/repo}","url":"https://api.github.com/users/lgtest","followers":0,"'\
'followers_url":"https://api.github.com/users/lgtest/followers","following_ur'\
'l":"https://api.github.com/users/lgtest/following","id":1775515,"subscriptio'\
'ns_url":"https://api.github.com/users/lgtest/subscriptions"}'
# JSON data as returned from github for unregistered user ``lgtest``

DUMMY_BOUNTYSOURCE_JSON = u'{"slug": "6-corytheboyd","updated_at": "2013-05-2'\
'4T01:45:20Z","last_name": "Boyd","id": 6,"last_seen_at": "2013-05-24T01:45:2'\
'0Z","email": "corytheboyd@gmail.com","fundraisers": [],"frontend_path": "#us'\
'ers/6-corytheboyd","display_name": "corytheboyd","frontend_url": "https://ww'\
'w.bountysource.com/#users/6-corytheboyd","created_at": "2012-09-14T03:28:07Z'\
'","first_name": "Cory","bounties": [],"image_url": "https://secure.gravatar.'\
'com/avatar/bdeaea505d059ccf23d8de5714ae7f73?d=https://a248.e.akamai.net/asse'\
'ts.github.com%2Fimages%2Fgravatars%2Fgravatar-user-420.png"}'
# JSON data as returned from bountysource for corytheboyd! hello, whit537 ;)


class Harness(AspenHarness, unittest.TestCase):

    def __init__(self, *a, **kw):
        unittest.TestCase.__init__(self, *a, **kw)
        AspenHarness.__init__( self
                             , www_root=str(realpath(join(TOP, 'www')))
                             , project_root=str(TOP)
                              )

    def setUp(self):
        # reset
        self.short_circuit = True
        self.argv = []

        self.db = wireup.db()
        self._tablenames = self.db.all("SELECT tablename FROM pg_tables "
                                       "WHERE schemaname='public'")
        self.clear_tables(self.db, self._tablenames[:])


    def tearDown(self):
        self.clear_tables(self.db, self._tablenames[:])


    @staticmethod
    def clear_tables(db, tablenames):
        while tablenames:
            tablename = tablenames.pop()
            try:
                # I tried TRUNCATE but that was way slower for me.
                db.run("DELETE FROM %s CASCADE" % tablename)
            except (IntegrityError, InternalError):
                tablenames.insert(0, tablename)

<<<<<<< HEAD

    def build_wsgi_environ(self, *a, **kw):
        """Extend base class to support authenticating as a certain user.
        """
        auth_as = kw.pop('auth_as', None)
        if auth_as is None:
            if b'session' in self.cookie:
                del self.cookie[b'session']
        else:
            user = User.from_username(auth_as)
            user.sign_in()
            self.cookie[b'session'] = user.participant.session_token

        return AspenHarness.build_wsgi_environ(self, *a, **kw)

=======
    def show_table(self, table):
        print('\n{:=^80}'.format(table))
        data = self.db.all('select * from '+table, back_as='namedtuple')
        if len(data) == 0:
            return
        widths = list(len(k) for k in data[0]._fields)
        for row in data:
            for i, v in enumerate(row):
                widths[i] = max(widths[i], len(unicode(v)))
        for k, w in zip(data[0]._fields, widths):
            print("{0:{width}}".format(unicode(k), width=w), end=' | ')
        print()
        for row in data:
            for v, w in zip(row, widths):
                print("{0:{width}}".format(unicode(v), width=w), end=' | ')
            print()
>>>>>>> cfaed906

    def make_participant(self, username, **kw):
        participant = Participant.with_random_username()
        participant.change_username(username)

        # brute force update for use in testing
        for k,v in kw.items():
            if k == 'claimed_time':
                if v == 'now':
                    v = datetime.datetime.now(pytz.utc)
            self.db.run("UPDATE participants SET {}=%s WHERE username=%s" \
                        .format(k), (v, participant.username))
        participant.set_attributes(**kw)

        return participant


    def make_payday(self, *transfers):

        with self.db.get_cursor() as cursor:
            last_end = datetime.datetime(year=2012, month=1, day=1)
            last_end = cursor.one("SELECT ts_end FROM paydays ORDER BY ts_end DESC LIMIT 1", default=last_end)
            ts_end = last_end + datetime.timedelta(days=7)
            ts_start = ts_end - datetime.timedelta(hours=1)
            transfer_volume = Decimal(0)
            active = set()
            for i, (f, t, amount) in enumerate(transfers):
                cursor.run("INSERT INTO transfers (timestamp, tipper, tippee, amount)"
                              "VALUES (%s, %s, %s, %s)",
                              (ts_start + datetime.timedelta(seconds=i), f, t, amount))
                transfer_volume += Decimal(amount)
                active.add(f)
                active.add(t)
            cursor.run("INSERT INTO paydays (ts_start, ts_end, nactive, transfer_volume) VALUES (%s, %s, %s, %s)",
                    (ts_start, ts_end, len(active), transfer_volume))


class GittipPaydayTest(Harness):

    def setUp(self):
        super(GittipPaydayTest, self).setUp()
        self.payday = Payday(self.db)


# Helpers for managing test data.
# ===============================

def load_simplate(path):
    """Given an URL path, return resource.
    """
    from aspen.http.request import Request
    request = Request(uri=path)
    return resources.get(request)<|MERGE_RESOLUTION|>--- conflicted
+++ resolved
@@ -101,23 +101,7 @@
             except (IntegrityError, InternalError):
                 tablenames.insert(0, tablename)
 
-<<<<<<< HEAD
 
-    def build_wsgi_environ(self, *a, **kw):
-        """Extend base class to support authenticating as a certain user.
-        """
-        auth_as = kw.pop('auth_as', None)
-        if auth_as is None:
-            if b'session' in self.cookie:
-                del self.cookie[b'session']
-        else:
-            user = User.from_username(auth_as)
-            user.sign_in()
-            self.cookie[b'session'] = user.participant.session_token
-
-        return AspenHarness.build_wsgi_environ(self, *a, **kw)
-
-=======
     def show_table(self, table):
         print('\n{:=^80}'.format(table))
         data = self.db.all('select * from '+table, back_as='namedtuple')
@@ -134,7 +118,22 @@
             for v, w in zip(row, widths):
                 print("{0:{width}}".format(unicode(v), width=w), end=' | ')
             print()
->>>>>>> cfaed906
+
+
+    def build_wsgi_environ(self, *a, **kw):
+        """Extend base class to support authenticating as a certain user.
+        """
+        auth_as = kw.pop('auth_as', None)
+        if auth_as is None:
+            if b'session' in self.cookie:
+                del self.cookie[b'session']
+        else:
+            user = User.from_username(auth_as)
+            user.sign_in()
+            self.cookie[b'session'] = user.participant.session_token
+
+        return AspenHarness.build_wsgi_environ(self, *a, **kw)
+
 
     def make_participant(self, username, **kw):
         participant = Participant.with_random_username()
