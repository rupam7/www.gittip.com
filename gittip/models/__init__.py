"""

The most important object in the Gittip object model is Participant, and the
second most important one is Ccommunity. There are a few others, but those are
the most important two. Participant, in particular, is at the center of
everything on Gittip.

"""
from postgres import Postgres
import psycopg2.extras

class GittipDB(Postgres):

    def self_check(self):
        """
        Runs all available self checks on the database.
        """
        self._check_balances()
        self._check_tips()
        self._check_orphans()
        self._check_orphans_no_tips()
        self._check_paydays_volumes()
        self._check_claimed_not_locked()

    def _check_tips(self):
        """
        Checks that there are no rows in tips with duplicate (tipper, tippee, mtime).

        https://github.com/gittip/www.gittip.com/issues/1704
        """
        conflicting_tips = self.one("""
            SELECT count(*)
              FROM
                 (
                    SELECT * FROM tips
                    EXCEPT
                    SELECT DISTINCT ON(tipper, tippee, mtime) *
                      FROM tips
                  ORDER BY tipper, tippee, mtime
                  ) AS foo
        """)
        assert conflicting_tips == 0

    def _check_balances(self):
        """
        Recalculates balances for all participants from transfers and exchanges.

        https://github.com/gittip/www.gittip.com/issues/1118
        """
        with self.get_cursor() as cursor:
            if cursor.one("select exists (select * from paydays where ts_end < ts_start) as running"):
                # payday is running and the query bellow does not account for pending
                return
            b = cursor.one("""
                select count(*)
                  from (
                    select username, sum(a) as balance
                      from (
                              select participant as username, sum(amount) as a
                                from exchanges
                               where amount > 0
                            group by participant

                               union

                              select participant as username, sum(amount-fee) as a
                                from exchanges
                               where amount < 0
                            group by participant

                               union

                              select tipper as username, sum(-amount) as a
                                from transfers
                            group by tipper

                               union

                              select tippee as username, sum(amount) as a
                                from transfers
                            group by tippee
                            ) as foo
                    group by username

                    except

                    select username, balance
                    from participants
                  ) as foo2
            """)
        assert b == 0, "conflicting balances: {}".format(b)

    def _check_orphans(self):
        """
        Finds participants that
            * does not have corresponding elsewhere account
            * have not been absorbed by other participant

        These are broken because new participants arise from elsewhere
        and elsewhere is detached only by take over which makes a note
        in absorptions if it removes the last elsewhere account.

        Especially bad case is when also claimed_time is set because
        there must have been elsewhere account attached and used to sign in.

        https://github.com/gittip/www.gittip.com/issues/617
        """
        orphans = self.all("""
            select username
               from participants
              where not exists (select * from elsewhere where elsewhere.participant=username)
                and not exists (select * from absorptions where archived_as=username)
        """)
        assert len(orphans) == 0, "missing elsewheres: {}".format(list(orphans))

    def _check_orphans_no_tips(self):
        """
        Finds participants
            * without elsewhere account attached
            * having non zero outstanding tip

        This should not happen because when we remove the last elsewhere account
        in take_over we also zero out all tips.
        """
        tips_with_orphans = self.all("""
            WITH orphans AS (
                SELECT username FROM participants
                WHERE NOT EXISTS (SELECT 1 FROM elsewhere WHERE participant=username)
            ), valid_tips AS (
                  SELECT * FROM (
                            SELECT DISTINCT ON (tipper, tippee) *
                              FROM tips
                          ORDER BY tipper, tippee, mtime DESC
                      ) AS foo
                  WHERE amount > 0
            )
            SELECT id FROM valid_tips
            WHERE tipper IN (SELECT * FROM orphans)
            OR tippee IN (SELECT * FROM orphans)
        """)
        known = set([25206, 46266]) # '4c074000c7bc', 'naderman', '3.00'
        real = set(tips_with_orphans) - known
        assert len(real) == 0, real

    def _check_paydays_volumes(self):
        """
        Recalculate *_volume fields in paydays table using exchanges table.
        """
        with self.get_cursor() as cursor:
            if cursor.one("select exists (select * from paydays where ts_end < ts_start) as running"):
                # payday is running
                return
            charge_volume = cursor.all("""
                select * from (
                    select id, ts_start, charge_volume, (
                            select coalesce(sum(amount+fee), 0)
                            from exchanges
                            where timestamp > ts_start
                            and timestamp < ts_end
                            and amount > 0
                        ) as ref
                    from paydays
                    order by id
                ) as foo
                where charge_volume != ref
            """)
            assert len(charge_volume) == 0

            charge_fees_volume = cursor.all("""
                select * from (
                    select id, ts_start, charge_fees_volume, (
                            select coalesce(sum(fee), 0)
                            from exchanges
                            where timestamp > ts_start
                            and timestamp < ts_end
                            and amount > 0
                        ) as ref
                    from paydays
                    order by id
                ) as foo
                where charge_fees_volume != ref
            """)
            assert len(charge_fees_volume) == 0

            ach_volume = cursor.all("""
                select * from (
                    select id, ts_start, ach_volume, (
                            select coalesce(sum(amount), 0)
                            from exchanges
                            where timestamp > ts_start
                            and timestamp < ts_end
                            and amount < 0
                        ) as ref
                    from paydays
                    order by id
                ) as foo
                where ach_volume != ref
            """)
            assert len(ach_volume) == 0

            ach_fees_volume = cursor.all("""
                select * from (
                    select id, ts_start, ach_fees_volume, (
                            select coalesce(sum(fee), 0)
                            from exchanges
                            where timestamp > ts_start
                            and timestamp < ts_end
                            and amount < 0
                        ) as ref
                    from paydays
                    order by id
                ) as foo
                where ach_fees_volume != ref
            """)
            assert len(ach_fees_volume) == 0

<<<<<<< HEAD
def add_event(c, type, payload):
    SQL = """
        INSERT INTO events (type, payload)
        VALUES (%s, %s)
    """
    c.run(SQL, (type, psycopg2.extras.Json(payload)))
=======
    def _check_claimed_not_locked(self):
        locked = self.all("""
            SELECT participant
            FROM elsewhere
            WHERE EXISTS (
                SELECT *
                FROM participants
                WHERE username=participant
                AND claimed_time IS NOT NULL
            ) AND is_locked
        """)
        assert len(locked) == 0
>>>>>>> ca129cec

#<|MERGE_RESOLUTION|>--- conflicted
+++ resolved
@@ -214,14 +214,6 @@
             """)
             assert len(ach_fees_volume) == 0
 
-<<<<<<< HEAD
-def add_event(c, type, payload):
-    SQL = """
-        INSERT INTO events (type, payload)
-        VALUES (%s, %s)
-    """
-    c.run(SQL, (type, psycopg2.extras.Json(payload)))
-=======
     def _check_claimed_not_locked(self):
         locked = self.all("""
             SELECT participant
@@ -234,6 +226,11 @@
             ) AND is_locked
         """)
         assert len(locked) == 0
->>>>>>> ca129cec
-
-#+
+
+def add_event(c, type, payload):
+    SQL = """
+        INSERT INTO events (type, payload)
+        VALUES (%s, %s)
+    """
+    c.run(SQL, (type, psycopg2.extras.Json(payload)))