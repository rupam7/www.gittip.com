from __future__ import print_function, unicode_literals

import mock
from aspen.http.request import UnicodeWithParams
from gittip.testing import Harness



class TestElsewhereTwitter(Harness):

<<<<<<< HEAD
    @mock.patch('gittip.elsewhere.twitter.Twitter.get_user_info')
    def test_can_load_account_elsewhere_from_twitter(self, get_user_info):
        get_user_info.return_value = {"id": "123", "screen_name": "alice"}

        alice_on_twitter = self.platforms.twitter.get_account(UnicodeWithParams('alice', {}))
        assert alice_on_twitter.user_id == "123"


    @mock.patch('gittip.elsewhere.twitter.Twitter.get_user_info')
    def test_account_elsewhere_has_participant_object_on_it(self, get_user_info):
        get_user_info.return_value = {"id": "123", "screen_name": "alice"}
        alice_on_twitter = self.platforms.twitter.get_account(UnicodeWithParams('alice', {}))
        assert not alice_on_twitter.participant.is_claimed


    @mock.patch('gittip.elsewhere.twitter.Twitter.get_user_info')
    def test_account_elsewhere_is_twitter_account_elsewhere(self, get_user_info):
        get_user_info.return_value = {"id": "123", "screen_name": "alice"}
        alice_on_twitter = self.platforms.twitter.get_account(UnicodeWithParams('alice', {}))
        assert alice_on_twitter.__class__.__name__ == 'TwitterAccount'
=======
    def test_get_user_info_gets_user_info(self):
        twitter.TwitterAccount(self.db, "1", {'screen_name': 'alice'}).opt_in('alice')
        expected = {"screen_name": "alice"}
        actual = twitter.get_user_info(self.db, 'alice')
        assert actual == expected
>>>>>>> 7c9e6dae
<|MERGE_RESOLUTION|>--- conflicted
+++ resolved
@@ -1,38 +1,35 @@
 from __future__ import print_function, unicode_literals
 
 import mock
-from aspen.http.request import UnicodeWithParams
 from gittip.testing import Harness
 
 
 
 class TestElsewhereTwitter(Harness):
 
-<<<<<<< HEAD
     @mock.patch('gittip.elsewhere.twitter.Twitter.get_user_info')
     def test_can_load_account_elsewhere_from_twitter(self, get_user_info):
         get_user_info.return_value = {"id": "123", "screen_name": "alice"}
-
-        alice_on_twitter = self.platforms.twitter.get_account(UnicodeWithParams('alice', {}))
+        alice_on_twitter = self.platforms.twitter.get_account('alice')
         assert alice_on_twitter.user_id == "123"
 
 
     @mock.patch('gittip.elsewhere.twitter.Twitter.get_user_info')
     def test_account_elsewhere_has_participant_object_on_it(self, get_user_info):
         get_user_info.return_value = {"id": "123", "screen_name": "alice"}
-        alice_on_twitter = self.platforms.twitter.get_account(UnicodeWithParams('alice', {}))
+        alice_on_twitter = self.platforms.twitter.get_account('alice')
         assert not alice_on_twitter.participant.is_claimed
 
 
     @mock.patch('gittip.elsewhere.twitter.Twitter.get_user_info')
     def test_account_elsewhere_is_twitter_account_elsewhere(self, get_user_info):
         get_user_info.return_value = {"id": "123", "screen_name": "alice"}
-        alice_on_twitter = self.platforms.twitter.get_account(UnicodeWithParams('alice', {}))
+        alice_on_twitter = self.platforms.twitter.get_account('alice')
         assert alice_on_twitter.__class__.__name__ == 'TwitterAccount'
-=======
-    def test_get_user_info_gets_user_info(self):
-        twitter.TwitterAccount(self.db, "1", {'screen_name': 'alice'}).opt_in('alice')
+
+    @mock.patch('gittip.elsewhere.twitter.Twitter.get_user_info')
+    def test_get_user_info_gets_user_info(self, get_user_info):
+        self.make_elsewhere('twitter', "1", {'screen_name': 'alice'}).opt_in('alice')
         expected = {"screen_name": "alice"}
-        actual = twitter.get_user_info(self.db, 'alice')
-        assert actual == expected
->>>>>>> 7c9e6dae
+        actual = get_user_info('alice')
+        assert actual == expected