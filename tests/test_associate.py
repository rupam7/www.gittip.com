--- conflicted
+++ resolved
@@ -1,14 +1,9 @@
 from __future__ import division, print_function, unicode_literals
 
 import mock
-<<<<<<< HEAD
-from gittip.testing import Harness, test_website as _test_website
-from gittip.testing.client import TestClient
-=======
 from gittip.testing import Harness
 from gittip.elsewhere.bitbucket import BitbucketAccount
 from gittip.elsewhere.twitter import TwitterAccount
->>>>>>> 7c9e6dae
 
 
 class Tests(Harness):
@@ -54,14 +49,8 @@
 
     @mock.patch('requests.post')
     @mock.patch('requests.get')
-<<<<<<< HEAD
-    @mock.patch('gittip.utils.mixpanel.track')
-    def test_associate_confirms_on_connect(self, track, get, post):
-        self.make_user('alice', user_info={'id': 1234})
-=======
     def test_associate_confirms_on_connect(self, get, post):
         TwitterAccount(self.db, '1234', {'screen_name': 'alice'}).opt_in('alice')
->>>>>>> 7c9e6dae
 
         self.make_participant('bob')
         self.client.website.oauth_cache = {"deadbeef": ("deadbeef", "connect", "")}
