--- conflicted
+++ resolved
@@ -69,13 +69,8 @@
 
 
     <style>
-<<<<<<< HEAD
-        {% if not balanced_account_uri %}
+        {% if not balanced_customer_href %}
         #ba-delete {
-=======
-        {% if not balanced_customer_href %}
-        #delete {
->>>>>>> d880c1f4
             display: none;
         }
         {% endif %}
